--- conflicted
+++ resolved
@@ -14,11 +14,7 @@
 use async_std::net::{TcpListener, TcpStream};
 use async_std::prelude::*;
 use async_std::task::spawn;
-<<<<<<< HEAD
-use clap::{App, Arg};
-=======
 use clap::{crate_version, App, Arg};
->>>>>>> b1d204ed
 use http_types::content::ContentType;
 use http_types::{
     bail_status, format_err_status, headers, Error, Method, Mime, Request, Response, Result,
@@ -40,81 +36,57 @@
 #[async_std::main]
 pub async fn main() -> Result<()> {
     let matches = App::new("Oxigraph SPARQL server for Wikibase")
-<<<<<<< HEAD
-=======
         .version(crate_version!())
->>>>>>> b1d204ed
         .arg(
             Arg::with_name("bind")
                 .short("b")
                 .long("bind")
-<<<<<<< HEAD
                 .help("Sets a custom config file")
-=======
-                .help("Host and port to listen to")
                 .default_value("localhost:7878")
->>>>>>> b1d204ed
                 .takes_value(true),
         )
         .arg(
             Arg::with_name("file")
                 .short("f")
                 .long("file")
-                .help("directory in which persist the data")
-<<<<<<< HEAD
+                .help("Directory in which persist the data")
                 .takes_value(true),
-=======
+        )
+        .arg(
+            Arg::with_name("mediawiki_api")
+                .long("mediawiki_api")
+                .help("Base URL of the MediaWiki API like https://www.wikidata.org/w/api.php")
                 .takes_value(true)
                 .required(true),
->>>>>>> b1d204ed
-        )
-        .arg(
-            Arg::with_name("mediawiki_api")
-                .long("mediawiki_api")
-                .help("base URL of the MediaWiki API like https://www.wikidata.org/w/api.php")
+        )
+        .arg(
+            Arg::with_name("mediawiki_base_url")
+                .long("mediawiki_base_url")
+                .help("Base URL of MediaWiki like https://www.wikidata.org/wiki/")
                 .takes_value(true)
                 .required(true),
         )
         .arg(
-            Arg::with_name("mediawiki_base_url")
-                .long("mediawiki_base_url")
-                .help("base URL of MediaWiki like https://www.wikidata.org/wiki/")
-                .takes_value(true)
-                .required(true),
-        )
-        .arg(
             Arg::with_name("namespaces")
                 .long("namespaces")
-                .help("namespaces ids to load like '0,120'")
+                .help("Namespaces ids to load like '0,120'")
+                .default_value("")
                 .takes_value(true),
         )
         .arg(
             Arg::with_name("slot")
                 .long("slot")
-                .help("slot to load like 'mediainfo'. Could not be use with namespaces")
-<<<<<<< HEAD
+                .help("Slot to load like 'mediainfo'. Could not be use with namespaces")
                 .takes_value(true),
-        )
-        .get_matches();
-    let bind = matches.value_of("bind").unwrap_or("localhost:7878");
-    let file = matches.value_of("file");
-=======
-                .takes_value(true)
-                .conflicts_with("namespaces"),
         )
         .get_matches();
     let bind = matches.value_of("bind").unwrap();
-    let file = matches.value_of_os("file").unwrap();
->>>>>>> b1d204ed
+    let file = matches.value_of("file");
     let mediawiki_api = matches.value_of("mediawiki_api").unwrap();
     let mediawiki_base_url = matches.value_of("mediawiki_base_url").unwrap();
     let namespaces = matches
         .value_of("namespaces")
-<<<<<<< HEAD
-=======
-        .as_deref()
->>>>>>> b1d204ed
-        .unwrap_or("")
+        .unwrap()
         .split(',')
         .flat_map(|t| {
             let t = t.trim();
@@ -127,15 +99,11 @@
         .collect::<Vec<_>>();
     let slot = matches.value_of("slot");
 
-<<<<<<< HEAD
     let store = if let Some(file) = file {
         Store::open(file)
     } else {
         Store::new()
     }?;
-=======
-    let store = RocksDbStore::open(file)?;
->>>>>>> b1d204ed
     let repo = store.clone();
     let mut loader = WikibaseLoader::new(
         repo,
